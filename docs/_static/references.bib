%% This BibTeX bibliography file was created using BibDesk.
%% https://bibdesk.sourceforge.io/

%% Created for weikang at 2019-03-28 22:46:35 -0700


%% Saved with string encoding Unicode (UTF-8)

@Article{Lee2001,
author="Lee, Sang-Il",
title="Developing a bivariate spatial association measure:  An integration of {Pearson}'s r and {Moran's I}",
journal="Journal of Geographical Systems",
year="2001",
month="Dec",
day="01",
volume="3",
number="4",
pages="369--385",
abstract="{\enspace}This research is concerned with developing a bivariate spatial association measure or spatial correlation coefficient, which is intended to capture spatial association among observations in terms of their point-to-point relationships across two spatial patterns. The need for parameterization of the bivariate spatial dependence is precipitated by the realization that aspatial bivariate association measures, such as Pearson's correlation coefficient, do not recognize spatial distributional aspects of data sets. This study devises an L statistic by integrating Pearson's r as an aspatial bivariate association measure and Moran's I as a univariate spatial association measure. The concept of a spatial smoothing scalar (SSS) plays a pivotal role in this task.",
issn="1435-5930",
doi="10.1007/s101090100064",
url="https://doi.org/10.1007/s101090100064"
}


@article{Benjamini:2001,
	Abstract = {Benjamini and Hochberg suggest that the false discovery rate may be the appropriate error rate to control in many applied multiple testing problems. A simple procedure was given there as an FDR controlling procedure for independent test statistics and was shown to be much more powerful than comparable procedures which control the traditional familywise error rate. We prove that this same procedure also controls the false discovery rate when the test statistics have positive regression dependency on each of the test statistics corresponding to the true null hypotheses. This condition for positive dependency is general enough to cover many problems of practical interest, including the comparisons of many treatments with a single control, multivariate normal test statistics with positive correlation matrix and multivariate t. Furthermore, the test statistics may be discrete, and the tested hypotheses composite without posing special difficulties. For all other forms of dependency, a simple conservative modification of the procedure controls the false discovery rate. Thus the range of problems for which a procedure with proven FDR control can be offered is greatly increased.},
	Author = {Yoav Benjamini and Daniel Yekutieli},
	Date-Added = {2019-03-28 22:46:12 -0700},
	Date-Modified = {2019-03-28 22:46:28 -0700},
	Issn = {00905364},
	Journal = {The Annals of Statistics},
	Number = {4},
	Pages = {1165--1188},
	Publisher = {Institute of Mathematical Statistics},
	Title = {The Control of the False Discovery Rate in Multiple Testing under Dependency},
	Url = {http://www.jstor.org/stable/2674075},
	Volume = {29},
	Year = {2001},
	Bdsk-File-1 = {YnBsaXN0MDDSAQIDBFxyZWxhdGl2ZVBhdGhZYWxpYXNEYXRhXxAhLi4vLi4vLi4vLi4vLi4vcGFwZXJzLzI2NzQwNzUucGRmTxEBUAAAAAABUAACAAAMTWFjaW50b3NoIEhEAAAAAAAAAAAAAAAAAAAAAAAAAEJEAAH/////CzI2NzQwNzUucGRmAAAAAAAAAAAAAAAAAAAAAAAAAAAAAAAAAAAAAAAAAAAAAAAAAAAAAAAAAAAAAAAAAAAAAP////8AAAAAAAAAAAAAAAAABQACAAAKIGN1AAAAAAAAAAAAAAAAAAZwYXBlcnMAAgAvLzpVc2Vyczp3ZWlrYW5nOkdvb2dsZSBEcml2ZTpwYXBlcnM6MjY3NDA3NS5wZGYAAA4AGAALADIANgA3ADQAMAA3ADUALgBwAGQAZgAPABoADABNAGEAYwBpAG4AdABvAHMAaAAgAEgARAASAC1Vc2Vycy93ZWlrYW5nL0dvb2dsZSBEcml2ZS9wYXBlcnMvMjY3NDA3NS5wZGYAABMAAS8AABUAAgAO//8AAAAIAA0AGgAkAEgAAAAAAAACAQAAAAAAAAAFAAAAAAAAAAAAAAAAAAABnA==},
	Bdsk-Url-1 = {http://www.jstor.org/stable/2674075}}

@article{Castro:2006tz,
	Author = {de Castro, Marcia Caldas and Singer, Burton H.},
	Citeulike-Article-Id = {647229},
	Date-Added = {2019-03-28 22:46:02 -0700},
	Date-Modified = {2019-03-28 22:46:02 -0700},
	Doi = {10.1111/j.0016-7363.2006.00682.x},
	Issn = {0016-7363},
	Journal = {Geographical Analysis},
	Keywords = {local statistics, multiple comparisons, false discovery rate},
	Month = {April},
	Number = {2},
	Pages = {180-208},
	Publisher = {Blackwell Publishing},
	Title = {Controlling the False Discovery Rate: A New Application to Account for Multiple and Dependent Tests in Local Statistics of Spatial Association},
	Url = {http://dx.doi.org/10.1111/j.0016-7363.2006.00682.x},
	Volume = {38},
	Year = {2006},
	Bdsk-File-1 = {YnBsaXN0MDDSAQIDBFxyZWxhdGl2ZVBhdGhZYWxpYXNEYXRhXxAlLi4vLi4vLi4vLi4vLi4vcGFwZXJzL0Nhc3Ryby8yMDA2LnBkZk8RAVIAAAAAAVIAAgAADE1hY2ludG9zaCBIRAAAAAAAAAAAAAAAAAAAAAAAAABCRAAB/////wgyMDA2LnBkZgAAAAAAAAAAAAAAAAAAAAAAAAAAAAAAAAAAAAAAAAAAAAAAAAAAAAAAAAAAAAAAAAAAAAAAAAD/////AAAAAAAAAAAAAAAAAAUAAwAACiBjdQAAAAAAAAAAAAAAAAAGQ2FzdHJvAAIAMy86VXNlcnM6d2Vpa2FuZzpHb29nbGUgRHJpdmU6cGFwZXJzOkNhc3RybzoyMDA2LnBkZgAADgASAAgAMgAwADAANgAuAHAAZABmAA8AGgAMAE0AYQBjAGkAbgB0AG8AcwBoACAASABEABIAMVVzZXJzL3dlaWthbmcvR29vZ2xlIERyaXZlL3BhcGVycy9DYXN0cm8vMjAwNi5wZGYAABMAAS8AABUAAgAO//8AAAAIAA0AGgAkAEwAAAAAAAACAQAAAAAAAAAFAAAAAAAAAAAAAAAAAAABog==},
	Bdsk-Url-1 = {http://dx.doi.org/10.1111/j.0016-7363.2006.00682.x}}

@article{Anselin95,
	Author = {Anselin, Luc},
	Doi = {10.1111/j.1538-4632.1995.tb00338.x},
	Issn = {0016-7363},
	Journal = {Geographical Analysis},
	Month = {Sep},
	Number = 2,
	Pages = {93--115},
	Publisher = {Wiley},
	Title = {Local Indicators of Spatial Association-{LISA}},
	Url = {http://dx.doi.org/10.1111/j.1538-4632.1995.tb00338.x},
	Volume = 27,
	Year = 1995,
	Bdsk-Url-1 = {http://dx.doi.org/10.1111/j.1538-4632.1995.tb00338.x}}

@article{Assuncao1999,
	Author = {Assuncao, Renato M. and Reis, Edna A.},
	Doi = {10.1002/(sici)1097-0258(19990830)18:16<2147::aid-sim179>3.0.co;2-i},
	Issn = {1097-0258},
	Journal = {Statistics in Medicine},
	Month = {Aug},
	Number = 16,
	Pages = {2147--2162},
	Publisher = {Wiley},
	Title = {A new proposal to adjust {Moran's I} for population density},
	Url = {http://dx.doi.org/10.1002/(sici)1097-0258(19990830)18:16<2147::aid-sim179>3.0.co;2-i},
	Volume = 18,
	Year = 1999,
	Bdsk-Url-1 = {http://dx.doi.org/10.1002/(sici)1097-0258(19990830)18:16%3C2147::aid-sim179%3E3.0.co;2-i}}

@book{cliff81,
	Address = {London},
	Author = {Cliff, A.D. and Ord, J.K.},
	Publisher = {Pion},
	Title = {Spatial Processes: Models and Applications},
	Year = {1981}}



@article{duque18,
    author = {Duque, Juan C. AND Laniado, H. AND Polo, A.},
    journal = {PLOS ONE},
    publisher = {Public Library of Science},
    title = {S-maup: Statistical Test to Measure the Sensitivity to the Modifiable Areal Unit Problem},
    year = {2018},
    month = {11},
    volume = {13},
    url = {https://journals.plos.org/plosone/article?id=10.1371/journal.pone.0207377},
    pages = {1-25},
    abstract = {This work presents a nonparametric statistical test,  S-maup, to measure the sensitivity of a spatially intensive variable to the effects of the Modifiable Areal Unit Problem (MAUP). To the best of our knowledge,  S-maup is the first statistic of its type and focuses on determining how much the distribution of the variable, at its highest level of spatial disaggregation, will change when it is spatially aggregated. Through a computational experiment, we obtain the basis for the design of the statistical test under the null hypothesis of non-sensitivity to MAUP. We performed an exhaustive simulation study for approaching the empirical distribution of the statistical test, obtaining its critical values, and computing its power and size. The results indicate that, in general, both the statistical size and power improve with increasing sample size. Finally, for illustrative purposes, an empirical application is made using the Mincer equation in South Africa, where starting from 206 municipalities, the  S-maup statistic is used to find the maximum level of spatial aggregation that avoids the negative consequences of the MAUP.},
    number = {11},
    doi = {https://doi.org/10.1371/journal.pone.0207377}
}

@Article{Getis_2010,
  author       = {Getis, Arthur and Ord, J. K.},
  title        = {The Analysis of Spatial Association by Use of Distance
                  Statistics},
  year         = 2010,
  volume       = 24,
  number       = 3,
  month        = {Sep},
  pages        = {189–206},
  issn         = {0016-7363},
  doi          = {10.1111/j.1538-4632.1992.tb00261.x},
  url          = {http://dx.doi.org/10.1111/j.1538-4632.1992.tb00261.x},
  journal      = {Geographical Analysis},
  publisher    = {Wiley}
}


@article{Ord_2010,
	Author = {Ord, J. K. and Getis, Arthur},
	Doi = {10.1111/j.1538-4632.1995.tb00912.x},
	Issn = {0016-7363},
	Journal = {Geographical Analysis},
	Month = {Sep},
	Number = 4,
	Pages = {286--306},
	Publisher = {Wiley},
	Title = {Local Spatial Autocorrelation Statistics: Distributional Issues and an Application},
	Url = {http://dx.doi.org/10.1111/j.1538-4632.1995.tb00912.x},
	Volume = 27,
	Year = 2010,
	Bdsk-Url-1 = {http://dx.doi.org/10.1111/j.1538-4632.1995.tb00912.x}}

@article{Hubert_1981,
	Author = {Hubert, L. J. and Golledge, R. G. and Costanzo, C. M.},
	Doi = {10.1111/j.1538-4632.1981.tb00731.x},
	Issn = {0016-7363},
	Journal = {Geographical Analysis},
	Month = {Sep},
	Number = 3,
	Pages = {224--233},
	Publisher = {Wiley},
	Title = {Generalized Procedures for Evaluating Spatial Autocorrelation},
	Url = {http://dx.doi.org/10.1111/j.1538-4632.1981.tb00731.x},
	Volume = 13,
	Year = 1981,
	Bdsk-Url-1 = {http://dx.doi.org/10.1111/j.1538-4632.1981.tb00731.x}}

@article{Rousseeuw1987,
  title = {Silhouettes: A Graphical Aid to the Interpretation and Validation of Cluster Analysis},
  volume = {20},
  journal = {Journal of computational and applied mathematics},
  author = {Rousseeuw, Peter J},
  year = {1987},
  pages = {53--65}
}

@Article{lunnwinbugs,
author="Lunn, David J.
and Thomas, Andrew
and Best, Nicky
and Spiegelhalter, David",
title="WinBUGS - A {Bayesian} modelling framework: Concepts, structure, and extensibility",
journal="Statistics and Computing",
year="2000",
month="Oct",
day="01",
volume="10",
number="4",
pages="325--337",
abstract="WinBUGS is a fully extensible modular framework for constructing and analysing Bayesian full probability models. Models may be specified either textually via the BUGS language or pictorially using a graphical interface called DoodleBUGS. WinBUGS processes the model specification and constructs an object-oriented representation of the model. The software offers a user-interface, based on dialogue boxes and menu commands, through which the model may then be analysed using Markov chain Monte Carlo techniques. In this paper we discuss how and why various modern computing concepts, such as object-orientation and run-time linking, feature in the software's design. We also discuss how the framework may be extended. It is possible to write specific applications that form an apparently seamless interface with WinBUGS for users with specialized requirements. It is also possible to interface with WinBUGS at a lower level by incorporating new object types that may be used by WinBUGS without knowledge of the modules in which they are implemented. Neither of these types of extension require access to, or even recompilation of, the WinBUGS source-code.",
issn="1573-1375",
doi="10.1023/A:1008929526011",
url="https://doi.org/10.1023/A:1008929526011"
}

@article{wolf2019geosilhouettes,
  title={Geosilhouettes: Geographical measures of cluster fit},
  author={Wolf, Levi J and Knaap, Elijah and Rey, Sergio},
  journal={Environment and Planning B: Urban Analytics and City Science},
  url="https://doi.org/10.1177%2F2399808319875752",
  year={2019},
  publisher={SAGE Publications Sage UK: London, England}
}

@article{sokal1998local,
	title={Local spatial autocorrelation in a biological model},
	author={Sokal, Robert R and Oden, Neal L, and Thomson, Barbara A},
	journal={Geographical Analysis},
	year={1998},
	volume=30,
	issue=4
}

<<<<<<< HEAD
@article{nowosad2018v,
    title={Spatial association between regionalizations using the information-theoretical {V}-measure},
    journal={International Journal of Geographic Information Science},
    volume={32},
    issue={12},
    year={2018},
    pages={2386--2401},
    doi={10.1080/13658816.2018.1511794}
    }
=======

@article{basaraner2017,
  title = {Performance of Shape Indices and Classification Schemes for Characterising Perceptual Shape Complexity of Building Footprints in {{GIS}}},
  author = {Basaraner, Melih and Cetinkaya, Sinan},
  year = {2017},
  month = jul,
  volume = {31},
  pages = {1952--1977},
  doi = {10.1080/13658816.2017.1346257},
  journal = {International Journal of Geographical Information Science},
  number = {10}
}

@article{maceachren1985compactness,
  title={Compactness of geographic shape: Comparison and evaluation of measures},
  author={MacEachren, Alan M},
  journal={Geografiska Annaler: Series B, Human Geography},
  volume={67},
  number={1},
  pages={53--67},
  year={1985},
  publisher={Taylor \& Francis}
}

@article{gil2012,
  title = {On the {{Discovery}} of {{Urban Typologies}}: {{Data Mining}} the {{Multi}}-Dimensional {{Character}} of {{Neighbourhoods}}},
  author = {Gil, Jorge and Montenegro, Nuno and Beir{\~a}o, J N and Duarte, J P},
  year = {2012},
  month = jan,
  volume = {16},
  pages = {27--40},
  journal = {Urban Morphology},
  number = {1}
}

@article{bourdic2012,
  title = {Assessing Cities: A New System of Cross-Scale Spatial Indicators},
  author = {Bourdic, Loeiz and Salat, Serge and Nowacki, Caroline},
  year = {2012},
  month = jan,
  volume = {40},
  pages = {592--605},
  doi = {10.1080/09613218.2012.703488},
  journal = {Building Research \& Information},
  number = {5}
}

@article{schirmer2015,
  title = {A Multiscale Classification of Urban Morphology},
  author = {Schirmer, Patrick Michael and Axhausen, Kay W},
  year = {2015},
  month = may,
  volume = {9},
  pages = {101--130},
  doi = {10.5198/jtlu.2015.667},
  journal = {Journal of Transport and Land Use},
  number = {1}
}
>>>>>>> de5bd8f1
<|MERGE_RESOLUTION|>--- conflicted
+++ resolved
@@ -207,7 +207,6 @@
 	issue=4
 }
 
-<<<<<<< HEAD
 @article{nowosad2018v,
     title={Spatial association between regionalizations using the information-theoretical {V}-measure},
     journal={International Journal of Geographic Information Science},
@@ -217,7 +216,6 @@
     pages={2386--2401},
     doi={10.1080/13658816.2018.1511794}
     }
-=======
 
 @article{basaraner2017,
   title = {Performance of Shape Indices and Classification Schemes for Characterising Perceptual Shape Complexity of Building Footprints in {{GIS}}},
@@ -275,5 +273,4 @@
   doi = {10.5198/jtlu.2015.667},
   journal = {Journal of Transport and Land Use},
   number = {1}
-}
->>>>>>> de5bd8f1
+}